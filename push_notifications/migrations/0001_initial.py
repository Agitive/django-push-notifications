--- conflicted
+++ resolved
@@ -1,6 +1,8 @@
 # -*- coding: utf-8 -*-
+import datetime
 from south.db import db
 from south.v2 import SchemaMigration
+from django.db import models
 
 
 class Migration(SchemaMigration):
@@ -28,6 +30,7 @@
         ))
         db.send_create_signal(u'push_notifications', ['APNSDevice'])
 
+
     def backwards(self, orm):
         # Deleting model 'GCMDevice'
         db.delete_table(u'push_notifications_gcmdevice')
@@ -35,43 +38,18 @@
         # Deleting model 'APNSDevice'
         db.delete_table(u'push_notifications_apnsdevice')
 
+
     models = {
-<<<<<<< HEAD
-        u'auth.user': {
-            'Meta': {'object_name': 'User'},
-            'date_joined': ('django.db.models.fields.DateTimeField', [], {'default': 'datetime.datetime.now'}),
-            'email': ('django.db.models.fields.CharField', [], {'unique': 'True', 'max_length': '75'}),
-            'first_name': ('django.db.models.fields.CharField', [], {'max_length': '30', 'blank': 'True'}),
-            'groups': ('django.db.models.fields.related.ManyToManyField', [],
-                       {'symmetrical': 'False', 'related_name': "u'user_set'", 'blank': 'True',
-                        'to': u"orm['auth.Group']"}),
-            u'id': ('django.db.models.fields.AutoField', [], {'primary_key': 'True'}),
-            'is_active': ('django.db.models.fields.BooleanField', [], {'default': 'True'}),
-            'is_staff': ('django.db.models.fields.BooleanField', [], {'default': 'False'}),
-            'is_superuser': ('django.db.models.fields.BooleanField', [], {'default': 'False'}),
-            'last_login': ('django.db.models.fields.DateTimeField', [], {'default': 'datetime.datetime.now'}),
-            'last_name': ('django.db.models.fields.CharField', [], {'max_length': '30', 'blank': 'True'}),
-            'password': ('django.db.models.fields.CharField', [], {'max_length': '128'}),
-            'user_permissions': ('django.db.models.fields.related.ManyToManyField', [],
-                                 {'symmetrical': 'False', 'related_name': "u'user_set'", 'blank': 'True',
-                                  'to': u"orm['auth.Permission']"}),
-            'username': ('django.db.models.fields.CharField', [], {'unique': 'True', 'max_length': '75'})
-        },
-=======
->>>>>>> 628fed26
         u'auth.group': {
             'Meta': {'object_name': 'Group'},
             u'id': ('django.db.models.fields.AutoField', [], {'primary_key': 'True'}),
             'name': ('django.db.models.fields.CharField', [], {'unique': 'True', 'max_length': '80'}),
-            'permissions': ('django.db.models.fields.related.ManyToManyField', [],
-                            {'to': u"orm['auth.Permission']", 'symmetrical': 'False', 'blank': 'True'})
+            'permissions': ('django.db.models.fields.related.ManyToManyField', [], {'to': u"orm['auth.Permission']", 'symmetrical': 'False', 'blank': 'True'})
         },
         u'auth.permission': {
-            'Meta': {'ordering': "(u'content_type__app_label', u'content_type__model', u'codename')",
-                     'unique_together': "((u'content_type', u'codename'),)", 'object_name': 'Permission'},
+            'Meta': {'ordering': "(u'content_type__app_label', u'content_type__model', u'codename')", 'unique_together': "((u'content_type', u'codename'),)", 'object_name': 'Permission'},
             'codename': ('django.db.models.fields.CharField', [], {'max_length': '100'}),
-            'content_type': ('django.db.models.fields.related.ForeignKey', [],
-                             {'to': u"orm['contenttypes.ContentType']"}),
+            'content_type': ('django.db.models.fields.related.ForeignKey', [], {'to': u"orm['contenttypes.ContentType']"}),
             u'id': ('django.db.models.fields.AutoField', [], {'primary_key': 'True'}),
             'name': ('django.db.models.fields.CharField', [], {'max_length': '50'})
         },
@@ -92,8 +70,7 @@
             'username': ('django.db.models.fields.CharField', [], {'unique': 'True', 'max_length': '30'})
         },
         u'contenttypes.contenttype': {
-            'Meta': {'ordering': "('name',)", 'unique_together': "(('app_label', 'model'),)",
-                     'object_name': 'ContentType', 'db_table': "'django_content_type'"},
+            'Meta': {'ordering': "('name',)", 'unique_together': "(('app_label', 'model'),)", 'object_name': 'ContentType', 'db_table': "'django_content_type'"},
             'app_label': ('django.db.models.fields.CharField', [], {'max_length': '100'}),
             u'id': ('django.db.models.fields.AutoField', [], {'primary_key': 'True'}),
             'model': ('django.db.models.fields.CharField', [], {'max_length': '100'}),
@@ -106,8 +83,7 @@
             u'id': ('django.db.models.fields.AutoField', [], {'primary_key': 'True'}),
             'name': ('django.db.models.fields.CharField', [], {'max_length': '255', 'null': 'True', 'blank': 'True'}),
             'registration_id': ('django.db.models.fields.CharField', [], {'unique': 'True', 'max_length': '64'}),
-            'user': ('django.db.models.fields.related.ForeignKey', [],
-                     {'to': u"orm['auth.User']", 'null': 'True', 'blank': 'True'})
+            'user': ('django.db.models.fields.related.ForeignKey', [], {'to': u"orm['auth.User']", 'null': 'True', 'blank': 'True'})
         },
         u'push_notifications.gcmdevice': {
             'Meta': {'object_name': 'GCMDevice'},
@@ -115,14 +91,8 @@
             'device_id': ('push_notifications.fields.HexIntegerField', [], {'null': 'True', 'blank': 'True'}),
             u'id': ('django.db.models.fields.AutoField', [], {'primary_key': 'True'}),
             'name': ('django.db.models.fields.CharField', [], {'max_length': '255', 'null': 'True', 'blank': 'True'}),
-<<<<<<< HEAD
-            'registration_id': ('django.db.models.fields.TextField', [], {'unique': 'True'}),
-            'user': ('django.db.models.fields.related.ForeignKey', [],
-                     {'to': u"orm['auth.User']", 'null': 'True', 'blank': 'True'})
-=======
             'registration_id': ('django.db.models.fields.TextField', [], {}),
             'user': ('django.db.models.fields.related.ForeignKey', [], {'to': u"orm['auth.User']", 'null': 'True', 'blank': 'True'})
->>>>>>> 628fed26
         }
     }
 
